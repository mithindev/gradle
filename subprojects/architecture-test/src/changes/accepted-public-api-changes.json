--- conflicted
+++ resolved
@@ -1,137 +1,3 @@
 {
-<<<<<<< HEAD
-    "acceptedApiChanges": [
-        {
-            "type": "org.gradle.api.tasks.diagnostics.OutgoingVariantsReportTask",
-            "member": "Method org.gradle.api.tasks.diagnostics.OutgoingVariantsReportTask.getShowAll()",
-            "acceptation": "Task semantics are changing anyways, task type is now abstract",
-            "changes": [
-                "Method is now abstract"
-            ]
-        },
-        {
-            "type": "org.gradle.api.tasks.diagnostics.OutgoingVariantsReportTask",
-            "member": "Method org.gradle.api.tasks.diagnostics.OutgoingVariantsReportTask.getVariantName()",
-            "acceptation": "Task semantics are changing anyways, task type is now abstract",
-            "changes": [
-                "Method is now abstract"
-            ]
-        },
-        {
-            "type": "org.gradle.api.AntBuilder",
-            "member": "Class org.gradle.api.AntBuilder",
-            "acceptation": "We are now basing our AntBuilder on the non-deprecated groovy.ant.AntBuilder instead of the deprecated groovy.util.AntBuilder",
-            "changes": [
-                "Abstract method has been added in implemented interface"
-            ]
-        },
-        {
-            "type": "org.gradle.api.tasks.diagnostics.DependencyInsightReportTask",
-            "member": "Method org.gradle.api.tasks.diagnostics.DependencyInsightReportTask.setLegacyShowSinglePathToDependency(boolean)",
-            "acceptation": "Method is deprecated for removal",
-            "changes": [
-                "METHOD_ADDED_TO_PUBLIC_CLASS",
-                "ANNOTATION_DEPRECATED_ADDED"
-            ]
-        },
-        {
-            "type": "org.gradle.api.tasks.diagnostics.DependencyInsightReportTask",
-            "member": "Method org.gradle.api.tasks.diagnostics.DependencyInsightReportTask.getConfiguration()",
-            "acceptation": "Method always could return null",
-            "changes": [
-                "From non-null returning to null returning breaking change"
-            ]
-        },
-        {
-            "type": "org.gradle.api.tasks.diagnostics.DependencyInsightReportTask",
-            "member": "Method org.gradle.api.tasks.diagnostics.DependencyInsightReportTask.getDependencySpec()",
-            "acceptation": "Method always could return null",
-            "changes": [
-                "From non-null returning to null returning breaking change"
-            ]
-        },
-        {
-            "type": "org.gradle.api.tasks.javadoc.Groovydoc",
-            "member": "Method org.gradle.api.tasks.javadoc.Groovydoc.getAccess()",
-            "acceptation": "Skipping @Incubating due to simplicity",
-            "changes": [
-                "METHOD_ADDED_TO_PUBLIC_CLASS"
-            ]
-        },
-        {
-            "type": "org.gradle.api.tasks.javadoc.Groovydoc",
-            "member": "Method org.gradle.api.tasks.javadoc.Groovydoc.getIncludeAuthor()",
-            "acceptation": "Skipping @Incubating due to simplicity",
-            "changes": [
-                "METHOD_ADDED_TO_PUBLIC_CLASS"
-            ]
-        },
-        {
-            "type": "org.gradle.api.tasks.javadoc.Groovydoc",
-            "member": "Method org.gradle.api.tasks.javadoc.Groovydoc.getIncludeMainForScripts()",
-            "acceptation": "Skipping @Incubating due to simplicity",
-            "changes": [
-                "METHOD_ADDED_TO_PUBLIC_CLASS"
-            ]
-        },
-        {
-            "type": "org.gradle.api.tasks.javadoc.Groovydoc",
-            "member": "Method org.gradle.api.tasks.javadoc.Groovydoc.getProcessScripts()",
-            "acceptation": "Skipping @Incubating due to simplicity",
-            "changes": [
-                "METHOD_ADDED_TO_PUBLIC_CLASS"
-            ]
-        },
-        {
-            "type": "org.gradle.api.tasks.javadoc.GroovydocAccess",
-            "member": "Class org.gradle.api.tasks.javadoc.GroovydocAccess",
-            "acceptation": "Skipping @Incubating due to simplicity",
-            "changes": [
-                "Interface has been added"
-            ]
-        },
-        {
-            "type": "org.gradle.api.tasks.javadoc.GroovydocAccess",
-            "member": "Field PACKAGE",
-            "acceptation": "Skipping @Incubating due to simplicity",
-            "changes": []
-        },
-        {
-            "type": "org.gradle.api.tasks.javadoc.GroovydocAccess",
-            "member": "Field PUBLIC",
-            "acceptation": "Skipping @Incubating due to simplicity",
-            "changes": []
-        },
-        {
-            "type": "org.gradle.api.tasks.javadoc.GroovydocAccess",
-            "member": "Field PROTECTED",
-            "acceptation": "Skipping @Incubating due to simplicity",
-            "changes": []
-        },
-        {
-            "type": "org.gradle.api.tasks.javadoc.GroovydocAccess",
-            "member": "Field PRIVATE",
-            "acceptation": "Skipping @Incubating due to simplicity",
-            "changes": []
-        },
-        {
-            "type": "org.gradle.api.tasks.javadoc.GroovydocAccess",
-            "member": "Method org.gradle.api.tasks.javadoc.GroovydocAccess.valueOf(java.lang.String)",
-            "acceptation": "Skipping @Incubating due to simplicity",
-            "changes": [
-                "METHOD_ADDED_TO_PUBLIC_CLASS"
-            ]
-        },
-        {
-            "type": "org.gradle.api.tasks.javadoc.GroovydocAccess",
-            "member": "Method org.gradle.api.tasks.javadoc.GroovydocAccess.values()",
-            "acceptation": "Skipping @Incubating due to simplicity",
-            "changes": [
-                "METHOD_ADDED_TO_PUBLIC_CLASS"
-            ]
-        }
-    ]
-=======
     "acceptedApiChanges": []
->>>>>>> 34216d90
 }