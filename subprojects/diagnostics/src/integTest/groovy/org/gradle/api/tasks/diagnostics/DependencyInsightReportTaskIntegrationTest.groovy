--- conflicted
+++ resolved
@@ -938,11 +938,6 @@
    variant "default" [
       org.gradle.status = integration (not requested)
    ]
-<<<<<<< HEAD
-   Selection reasons:
-      - By conflict resolution : between versions 1.6 and 1.6
-=======
->>>>>>> 5ff85aec
 
 org:leaf:1.+ -> 1.6
 \\--- org:top:1.0
