/*
 * Copyright 2021 the original author or authors.
 *
 * Licensed under the Apache License, Version 2.0 (the "License");
 * you may not use this file except in compliance with the License.
 * You may obtain a copy of the License at
 *
 *      http://www.apache.org/licenses/LICENSE-2.0
 *
 * Unless required by applicable law or agreed to in writing, software
 * distributed under the License is distributed on an "AS IS" BASIS,
 * WITHOUT WARRANTIES OR CONDITIONS OF ANY KIND, either express or implied.
 * See the License for the specific language governing permissions and
 * limitations under the License.
 */

package org.gradle.configurationcache

import groovy.test.NotYetImplemented
import org.gradle.api.Plugin
import org.gradle.api.Project
import org.gradle.api.internal.ConventionTask
import org.gradle.api.tasks.Input
import org.gradle.api.tasks.Optional
import org.gradle.api.tasks.TaskAction

class ConfigurationCacheConventionMappingIntegrationTest extends AbstractConfigurationCacheIntegrationTest {

    @NotYetImplemented
    def "doesn't restore convention value to incompatible field type"() {
        given:
        buildFile << """
            abstract class MyTask extends org.gradle.api.internal.ConventionTask {
                private final Property<String> archiveName = project.objects.property(String)
                @Input Property<String> getArchiveFileName() { return this.archiveName }

                @Internal String getArchiveName() { return archiveFileName.getOrNull() }
                void setArchiveName(String value) { archiveFileName.set(value) }

                @TaskAction
                void doIt() {
<<<<<<< HEAD
                    assert archiveFileName.get() == 'something'
=======
                    assert archiveFileName.get() == "something"
>>>>>>> b54612f2
                }
            }

            task myTask(type: MyTask) {
                conventionMapping('archiveName') { 'not something' }
<<<<<<< HEAD
                archiveFileName.convention('something')
=======
                archiveFileName.convention("something")
>>>>>>> b54612f2
            }
        """

        expect: 'convention mapping is ignored'
        configurationCacheRun 'myTask'

        and: 'convention mapping is ignored just the same'
        configurationCacheRun 'myTask'
    }

    def "doesn't restore Jar archiveName convention value to incompatible field type"() {
        given:
        settingsFile << """
            rootProject.name = 'test'
        """

        buildFile << """
            plugins {
                id 'java-library'
            }
            tasks.withType(Jar.class).named('jar') { javaJar ->
                // The Jar.archiveName field is of type Property<String>
                javaJar.conventionMapping('archiveName') { 'some_name' }
            }
        """

        when:
        configurationCacheRun 'jar'

        then: 'convention mapping is ignored'
        new JarTestFixture(file('build/libs/test.jar'))

        when:
        configurationCacheRun 'jar'

        then: 'convention mapping is ignored just the same'
        new JarTestFixture(file('build/libs/test.jar'))
    }

    def "restores convention mapped task input property explicitly set to null"() {
        given:
        withConventionMappingForPropertyOfType String, '"42"'
        buildFile << '''
            tasks.named("ok") {
                inputProperty = null
            }
        '''

        when:
        configurationCacheRun 'ok'
        configurationCacheRun 'ok'

        then:
        outputContains 'this.value = null'
    }

    def "restores convention mapped task input property named after field with value of type #typeName"() {
        given:
        withConventionMappingForPropertyOfType type, value

        when:
        configurationCacheRun "ok"
        configurationCacheRun "ok"

        then:
        outputContains("this.value = ${output}")

        where:
        type      | value     | output
        String    | "'value'" | "value"
        Boolean   | "true"    | "true"
        boolean   | "true"    | "true"
        Character | "'a'"     | "a"
        char      | "'a'"     | "a"
        Byte      | "12"      | "12"
//        byte| "12"      | "12" // TODO: currently not working
        Short     | "12"      | "12"
        short     | "12"      | "12"
        Integer   | "12"      | "12"
        int       | "12"      | "12"
        Long      | "12"      | "12"
        long      | "12"      | "12"
        Float     | "12.1"    | "12.1"
        float     | "12.1"    | "12.1"
        Double    | "12.1"    | "12.1"
        double    | "12.1"    | "12.1"
        typeName = type.name
    }

    void withConventionMappingForPropertyOfType(Class type, String value) {
        final String typeName = type.name
        file('buildSrc/src/main/java/my/ConventionPlugin.java') << """
            package my;
            public class ConventionPlugin implements ${Plugin.name}<${Project.name}> {
                @Override
                public void apply(${Project.name} project) {
                    final Extension ext = project.getExtensions().create("conventions", Extension.class);
                    project.getTasks().withType(SomeTask.class).configureEach(task -> {
                        task.getConventionMapping().map("inputProperty", ext::getInputProperty);
                    });
                    project.getTasks().register("ok", SomeTask.class, task -> {
                    });
                }

                public static abstract class Extension {
                    private $typeName value;
                    public $typeName getInputProperty() { return value; }
                    public void setInputProperty($typeName value) { this.value = value; }
                }

                public static abstract class SomeTask extends ${ConventionTask.name} {
                    // Configuration cache only supports convention mapping for fields with matching names.
                    private $typeName inputProperty;
                    ${type.primitive ? '' : "@${Optional.name}"}
                    @${Input.name}
                    public $typeName getInputProperty() { return inputProperty; }
                    public void setInputProperty($typeName value) { this.inputProperty = value; }
                    @${TaskAction.name}
                    void run() {
                        System.out.println("this.value = " + getInputProperty());
                    }
                }
            }
        """
        buildFile """
            apply plugin: my.ConventionPlugin
            conventions {
                inputProperty = $value
            }
        """
    }
}<|MERGE_RESOLUTION|>--- conflicted
+++ resolved
@@ -39,21 +39,13 @@
 
                 @TaskAction
                 void doIt() {
-<<<<<<< HEAD
-                    assert archiveFileName.get() == 'something'
-=======
                     assert archiveFileName.get() == "something"
->>>>>>> b54612f2
                 }
             }
 
             task myTask(type: MyTask) {
                 conventionMapping('archiveName') { 'not something' }
-<<<<<<< HEAD
-                archiveFileName.convention('something')
-=======
                 archiveFileName.convention("something")
->>>>>>> b54612f2
             }
         """
 
@@ -62,35 +54,6 @@
 
         and: 'convention mapping is ignored just the same'
         configurationCacheRun 'myTask'
-    }
-
-    def "doesn't restore Jar archiveName convention value to incompatible field type"() {
-        given:
-        settingsFile << """
-            rootProject.name = 'test'
-        """
-
-        buildFile << """
-            plugins {
-                id 'java-library'
-            }
-            tasks.withType(Jar.class).named('jar') { javaJar ->
-                // The Jar.archiveName field is of type Property<String>
-                javaJar.conventionMapping('archiveName') { 'some_name' }
-            }
-        """
-
-        when:
-        configurationCacheRun 'jar'
-
-        then: 'convention mapping is ignored'
-        new JarTestFixture(file('build/libs/test.jar'))
-
-        when:
-        configurationCacheRun 'jar'
-
-        then: 'convention mapping is ignored just the same'
-        new JarTestFixture(file('build/libs/test.jar'))
     }
 
     def "restores convention mapped task input property explicitly set to null"() {
