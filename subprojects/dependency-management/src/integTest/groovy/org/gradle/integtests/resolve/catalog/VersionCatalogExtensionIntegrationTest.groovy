--- conflicted
+++ resolved
@@ -663,47 +663,6 @@
         }
     }
 
-<<<<<<< HEAD
-    def "nags when not using a library name ending with 'Libs'"() {
-        settingsFile << """
-            dependencyResolutionManagement {
-                versionCatalogs {
-                    notLibsEnding {
-                        library("myLib", "org.gradle.test", "lib").version {
-                            require "1.0"
-                        }
-                    }
-                }
-            }
-        """
-        def lib = mavenHttpRepo.module("org.gradle.test", "lib", "1.0").publish()
-        buildFile << """
-            apply plugin: 'java-library'
-
-            dependencies {
-                implementation notLibsEnding.myLib
-            }
-        """
-
-        when:
-        lib.pom.expectGet()
-        lib.artifact.expectGet()
-
-        then:
-        executer.expectDeprecationWarning("The name of version catalogs must end with 'Libs' to reduce chances of extension conflicts - catalog names without this suffix are deprecated.")
-        run ':checkDeps'
-
-        then:
-        resolve.expectGraph {
-            root(":", ":test:") {
-                module('org.gradle.test:lib:1.0')
-            }
-        }
-
-    }
-
-=======
->>>>>>> 6d6ed0e5
     def "extension can be used in any subproject"() {
         settingsFile << """
             dependencyResolutionManagement {
