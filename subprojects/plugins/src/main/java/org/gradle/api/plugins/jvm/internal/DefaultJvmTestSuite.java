/*
 * Copyright 2021 the original author or authors.
 *
 * Licensed under the Apache License, Version 2.0 (the "License");
 * you may not use this file except in compliance with the License.
 * You may obtain a copy of the License at
 *
 *      http://www.apache.org/licenses/LICENSE-2.0
 *
 * Unless required by applicable law or agreed to in writing, software
 * distributed under the License is distributed on an "AS IS" BASIS,
 * WITHOUT WARRANTIES OR CONDITIONS OF ANY KIND, either express or implied.
 * See the License for the specific language governing permissions and
 * limitations under the License.
 */

package org.gradle.api.plugins.jvm.internal;

import org.gradle.api.Action;
import org.gradle.api.ExtensiblePolymorphicDomainObjectContainer;
import org.gradle.api.artifacts.Configuration;
import org.gradle.api.artifacts.ConfigurationContainer;
import org.gradle.api.artifacts.dsl.DependencyHandler;
import org.gradle.api.internal.tasks.AbstractTaskDependency;
import org.gradle.api.internal.tasks.TaskDependencyResolveContext;
import org.gradle.api.internal.tasks.testing.filter.DefaultTestFilter;
import org.gradle.api.internal.tasks.testing.junit.JUnitTestFramework;
import org.gradle.api.internal.tasks.testing.junitplatform.JUnitPlatformTestFramework;
import org.gradle.api.model.ObjectFactory;
import org.gradle.api.plugins.JavaPlugin;
import org.gradle.api.plugins.JvmTestSuitePlugin;
import org.gradle.api.plugins.jvm.ComponentDependencies;
import org.gradle.api.plugins.jvm.JvmTestSuite;
import org.gradle.api.plugins.jvm.JvmTestSuiteTarget;
import org.gradle.api.provider.Property;
import org.gradle.api.tasks.SourceSet;
import org.gradle.api.tasks.SourceSetContainer;
import org.gradle.api.tasks.TaskDependency;

import javax.annotation.Nullable;
import javax.inject.Inject;

public abstract class DefaultJvmTestSuite implements JvmTestSuite {
    private enum Frameworks {
        JUNIT4, JUNIT_JUPITER, NONE;
    }
    private static class TestingFramework {
        private final Frameworks framework;
        @Nullable
        private final String version;

        private TestingFramework(Frameworks framework, @Nullable String version) {
            this.framework = framework;
            this.version = version;
        }
    }

    private final ExtensiblePolymorphicDomainObjectContainer<JvmTestSuiteTarget> targets;
    private final SourceSet sourceSet;
    private final String name;
    private final ComponentDependencies dependencies;
    private boolean attachedDependencies;
    private final Action<Void> attachDependencyAction;

    protected abstract Property<TestingFramework> getTestingFramework();

    @Inject
    public DefaultJvmTestSuite(String name, ConfigurationContainer configurations, DependencyHandler dependencies, SourceSetContainer sourceSets) {
        this.name = name;
<<<<<<< HEAD
        this.sourceSet = java.getSourceSets().create(getName());

        Configuration compileOnly = project.getConfigurations().getByName(sourceSet.getCompileOnlyConfigurationName());
        Configuration implementation = project.getConfigurations().getByName(sourceSet.getImplementationConfigurationName());
        Configuration runtimeOnly = project.getConfigurations().getByName(sourceSet.getRuntimeOnlyConfigurationName());

        // Default to JUnit Platform
        useJUnitPlatform();

        if (!getName().equals(JvmTestSuitePlugin.DEFAULT_TEST_SUITE_NAME)) {
            project.getDependencies().addProvider(implementation.getName(), getTestingFramework().map(framework -> {
                if (framework instanceof JUnitPlatformTestingFramework) {
                    return "org.junit.jupiter:junit-jupiter-api:" + framework.getVersion().get();
                } else {
                    return "junit:junit:" + framework.getVersion().get();
                }
            }));
            project.getDependencies().addProvider(runtimeOnly.getName(), getTestingFramework().map(framework -> {
                if (framework instanceof JUnitPlatformTestingFramework) {
                    return "org.junit.jupiter:junit-jupiter-engine:" + framework.getVersion().get();
                } else {
                    return getObjectFactory().fileCollection();
                }
            }));
        } else {
            final Callable<FileCollection> mainSourceSetOutput = () -> java.getSourceSets().getByName(SourceSet.MAIN_SOURCE_SET_NAME).getOutput();
            final Callable<FileCollection> testSourceSetOutput = () -> java.getSourceSets().getByName(SourceSet.TEST_SOURCE_SET_NAME).getOutput();
=======
        this.sourceSet = sourceSets.create(getName());

        Configuration compileOnly = configurations.getByName(sourceSet.getCompileOnlyConfigurationName());
        Configuration implementation = configurations.getByName(sourceSet.getImplementationConfigurationName());
        Configuration runtimeOnly = configurations.getByName(sourceSet.getRuntimeOnlyConfigurationName());
>>>>>>> 0a9a3ff4

        this.attachedDependencies = false;
        // This complexity is to keep the built-in test suite from automatically adding dependencies
        // unless a user explicitly calls one of the useXXX methods
        // Eventually, we should deprecate this behavior and provide a way for users to opt out
        // We could then always add these dependencies.
        this.attachDependencyAction = x -> attachDependenciesForTestFramework(dependencies, implementation);

        if (!name.equals(JvmTestSuitePlugin.DEFAULT_TEST_SUITE_NAME)) {
            useJUnitJupiter();
        } else {
            // for the built-in test suite, we don't express an opinion, so we will assume JUnit4 and not add any dependencies
            // if a user explicitly calls useJUnit or useJUnitJupiter, the built-in test suite will behave like a custom one
            // and add dependencies automatically.
            getTestingFramework().convention(new TestingFramework(Frameworks.NONE, null));
        }

        this.targets = getObjectFactory().polymorphicDomainObjectContainer(JvmTestSuiteTarget.class);
        this.targets.registerBinding(JvmTestSuiteTarget.class, DefaultJvmTestSuiteTarget.class);

        this.dependencies = getObjectFactory().newInstance(DefaultComponentDependencies.class, implementation, compileOnly, runtimeOnly);

        addDefaultTestTarget();

        this.targets.withType(JvmTestSuiteTarget.class).configureEach(target -> {
            target.getTestTask().configure(task -> {
                task.getTestFrameworkProperty().convention(getTestingFramework().map(framework -> {
                    switch(framework.framework) {
                        case NONE:
                        case JUNIT4:
                            return new JUnitTestFramework(task, (DefaultTestFilter) task.getFilter());
                        case JUNIT_JUPITER:
                            return new JUnitPlatformTestFramework((DefaultTestFilter) task.getFilter());
                        default:
                            throw new IllegalStateException("do not know how to handle " + framework);
                    }
                }));
            });
        });

    }

    private void attachDependenciesForTestFramework(DependencyHandler dependencies, Configuration implementation) {
        if (!attachedDependencies) {
            dependencies.addProvider(implementation.getName(), getTestingFramework().map(framework -> {
                switch (framework.framework) {
                    case JUNIT4:
                        assert framework.version != null;
                        return "junit:junit:" + framework.version;
                    case JUNIT_JUPITER:
                        assert framework.version != null;
                        return "org.junit.jupiter:junit-jupiter:" + framework.version;
                    default:
                        throw new IllegalStateException("do not know how to handle " + framework);
                }
            }));
            attachedDependencies = true;
        }
    }

    @Override
    public String getName() {
        return name;
    }

    @Inject
    public abstract ObjectFactory getObjectFactory();

    public SourceSet getSources() {
        return sourceSet;
    }
    public void sources(Action<? super SourceSet> configuration) {
        configuration.execute(getSources());
    }

    public ExtensiblePolymorphicDomainObjectContainer<JvmTestSuiteTarget> getTargets() {
        return targets;
    }

    public void addDefaultTestTarget() {
        final String target;
        if (getName().equals(JvmTestSuitePlugin.DEFAULT_TEST_SUITE_NAME)) {
            target = JavaPlugin.TEST_TASK_NAME;
        } else {
            target = getName(); // For now, we'll just name the test task for the single target for the suite with the suite name
        }

        targets.register(target);
    }

    @Override
    public void useJUnit() {
        useJUnit("4.13");
    }

    @Override
    public void useJUnit(String version) {
        setFrameworkTo(new TestingFramework(Frameworks.JUNIT4, version));
    }

    private void setFrameworkTo(TestingFramework framework) {
        getTestingFramework().set(framework);
        attachDependencyAction.execute(null);
    }

    @Override
    public void useJUnitJupiter() {
        useJUnitJupiter("5.7.1");
    }

    @Override
    public void useJUnitJupiter(String version) {
        setFrameworkTo(new TestingFramework(Frameworks.JUNIT_JUPITER, version));
    }

    @Override
    public ComponentDependencies getDependencies() {
        return dependencies;
    }

    @Override
    public void dependencies(Action<? super ComponentDependencies> action) {
        action.execute(dependencies);
    }

    @Override
    public TaskDependency getBuildDependencies() {
        return new AbstractTaskDependency() {
            @Override
            public void visitDependencies(TaskDependencyResolveContext context) {
                getTargets().forEach(context::add);
            }
        };
    }
}<|MERGE_RESOLUTION|>--- conflicted
+++ resolved
@@ -67,41 +67,11 @@
     @Inject
     public DefaultJvmTestSuite(String name, ConfigurationContainer configurations, DependencyHandler dependencies, SourceSetContainer sourceSets) {
         this.name = name;
-<<<<<<< HEAD
-        this.sourceSet = java.getSourceSets().create(getName());
-
-        Configuration compileOnly = project.getConfigurations().getByName(sourceSet.getCompileOnlyConfigurationName());
-        Configuration implementation = project.getConfigurations().getByName(sourceSet.getImplementationConfigurationName());
-        Configuration runtimeOnly = project.getConfigurations().getByName(sourceSet.getRuntimeOnlyConfigurationName());
-
-        // Default to JUnit Platform
-        useJUnitPlatform();
-
-        if (!getName().equals(JvmTestSuitePlugin.DEFAULT_TEST_SUITE_NAME)) {
-            project.getDependencies().addProvider(implementation.getName(), getTestingFramework().map(framework -> {
-                if (framework instanceof JUnitPlatformTestingFramework) {
-                    return "org.junit.jupiter:junit-jupiter-api:" + framework.getVersion().get();
-                } else {
-                    return "junit:junit:" + framework.getVersion().get();
-                }
-            }));
-            project.getDependencies().addProvider(runtimeOnly.getName(), getTestingFramework().map(framework -> {
-                if (framework instanceof JUnitPlatformTestingFramework) {
-                    return "org.junit.jupiter:junit-jupiter-engine:" + framework.getVersion().get();
-                } else {
-                    return getObjectFactory().fileCollection();
-                }
-            }));
-        } else {
-            final Callable<FileCollection> mainSourceSetOutput = () -> java.getSourceSets().getByName(SourceSet.MAIN_SOURCE_SET_NAME).getOutput();
-            final Callable<FileCollection> testSourceSetOutput = () -> java.getSourceSets().getByName(SourceSet.TEST_SOURCE_SET_NAME).getOutput();
-=======
         this.sourceSet = sourceSets.create(getName());
 
         Configuration compileOnly = configurations.getByName(sourceSet.getCompileOnlyConfigurationName());
         Configuration implementation = configurations.getByName(sourceSet.getImplementationConfigurationName());
         Configuration runtimeOnly = configurations.getByName(sourceSet.getRuntimeOnlyConfigurationName());
->>>>>>> 0a9a3ff4
 
         this.attachedDependencies = false;
         // This complexity is to keep the built-in test suite from automatically adding dependencies
