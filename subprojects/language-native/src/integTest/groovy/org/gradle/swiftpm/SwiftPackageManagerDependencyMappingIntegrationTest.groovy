/*
 * Copyright 2018 the original author or authors.
 *
 * Licensed under the Apache License, Version 2.0 (the "License");
 * you may not use this file except in compliance with the License.
 * You may obtain a copy of the License at
 *
 *      http://www.apache.org/licenses/LICENSE-2.0
 *
 * Unless required by applicable law or agreed to in writing, software
 * distributed under the License is distributed on an "AS IS" BASIS,
 * WITHOUT WARRANTIES OR CONDITIONS OF ANY KIND, either express or implied.
 * See the License for the specific language governing permissions and
 * limitations under the License.
 */

package org.gradle.swiftpm

import org.gradle.integtests.fixtures.ToBeFixedForInstantExecution
import org.gradle.vcs.fixtures.GitFileRepository
import spock.lang.Unroll


class SwiftPackageManagerDependencyMappingIntegrationTest extends AbstractSwiftPackageManagerExportIntegrationTest {
    def "export fails when external dependency cannot be mapped to a git url"() {
        given:
        buildFile << """
            plugins {
                id 'swiftpm-export'
                id 'swift-library'
            }
            dependencies {
                implementation 'dep:dep:1.0'
            }
"""

        when:
        fails("generateSwiftPmManifest")

        then:
        failure.assertHasCause("Cannot determine the Git URL for dependency on dep:dep.")
    }

    def "export fails when file dependency is present"() {
        given:
        buildFile << """
            plugins {
                id 'swiftpm-export'
                id 'swift-library'
            }
            dependencies {
                implementation files("abc.swiftmodule")
            }
"""

        when:
        fails("generateSwiftPmManifest")

        then:
        failure.assertHasCause("Cannot map a dependency of type ")
    }

    def "export fails when external dependency defines both branch and version constraint"() {
        given:
        buildFile << """
            plugins {
                id 'swiftpm-export'
                id 'swift-library'
            }
            dependencies {
                implementation('dep:dep:1.0') { versionConstraint.branch = 'release' }
            }
"""
        settingsFile << """
            sourceControl {
                vcsMappings {
                    withModule("dep:dep") {
                        from(GitVersionControlSpec) {
                            url = uri('repo')
                        }
                    }
                }
            }
"""

        when:
        fails("generateSwiftPmManifest")

        then:
        failure.assertHasCause("Cannot map a dependency on dep:dep that defines both a branch (release) and a version constraint (1.0).")
    }

    @ToBeFixedForInstantExecution(because = "Task.getProject() during execution")
    def "produces manifest for Swift component with dependencies on multiple repositories"() {
        given:
        def lib1Repo = GitFileRepository.init(testDirectory.file("repos/lib1"))
        lib1Repo.file("build.gradle") << """
            plugins {
                id 'swift-library'
                id 'swiftpm-export'
            }
        """
        lib1Repo.file("settings.gradle") << "rootProject.name = 'lib1'"
        lib1Repo.file("src/main/swift/Lib1.swift") << """
            public class Lib1 {
                public class func thing() { }
            }
"""
        executer.inDirectory(lib1Repo.workTree).withTasks("generateSwiftPmManifest").run()
        lib1Repo.commit("v1")
        lib1Repo.createLightWeightTag("1.0.0")

        and:
        def lib2Repo = GitFileRepository.init(testDirectory.file("repos/lib2"))
        lib2Repo.file("build.gradle") << """
            plugins {
                id 'swift-library'
                id 'swiftpm-export'
            }
        """
        lib2Repo.file("settings.gradle") << "rootProject.name = 'lib2'"
        lib2Repo.file("src/main/swift/Lib2.swift") << """
            public class Lib2 {
                public class func thing() { }
            }
        """
        executer.inDirectory(lib2Repo.workTree).withTasks("generateSwiftPmManifest").run()
        lib2Repo.commit("v2")
        lib2Repo.createLightWeightTag("2.0.0")

        and:
        settingsFile << """
            sourceControl {
                vcsMappings {
                    withModule("test:lib1") {
                        from(GitVersionControlSpec) {
                            url = uri('${lib1Repo.url}')
                        }
                    }
                    withModule("test:lib2") {
                        from(GitVersionControlSpec) {
                            url = uri('${lib2Repo.url}')
                        }
                    }
                }
            }
"""
        buildFile << """
            plugins {
                id 'swift-library'
                id 'swiftpm-export'
            }
            dependencies {
                api "test:lib1:1.0.0"
                implementation "test:lib2:2.0.0"
            }
"""
        file("src/main/swift/Lib.swift") << """
            import Lib1
            import Lib2
            class Lib {
                init() {
                    Lib1.thing()
                    Lib2.thing()
                }
            }
        """

        when:
        run("generateSwiftPmManifest")

        then:
        file("Package.swift").text == """// swift-tools-version:4.0
//
// GENERATED FILE - do not edit
//
import PackageDescription

let package = Package(
    name: "test",
    products: [
        .library(name: "test", type: .dynamic, targets: ["Test"]),
    ],
    dependencies: [
        .package(url: "repos/lib2", from: "2.0.0"),
        .package(url: "repos/lib1", from: "1.0.0"),
    ],
    targets: [
        .target(
            name: "Test",
            dependencies: [
                .product(name: "lib2"),
                .product(name: "lib1"),
            ],
            path: ".",
            sources: [
                "src/main/swift/Lib.swift",
            ]
        ),
    ]
)
"""
        swiftPmBuildSucceeds()

        cleanup:
        lib1Repo?.close()
        lib2Repo?.close()
    }

<<<<<<< HEAD
    @ToBeFixedForInstantExecution(because = "Task.getProject() during execution")
=======
    @ToBeFixedForInstantExecution(because = "composite builds")
>>>>>>> 9e50e378
    def "produces manifest for Swift component with dependencies on libraries provided by included builds"() {
        given:
        def lib1Repo = GitFileRepository.init(testDirectory.file("repos/lib1"))
        lib1Repo.file("build.gradle") << """
            plugins {
                id 'swift-library'
                id 'swiftpm-export'
            }
        """
        lib1Repo.file("settings.gradle") << "rootProject.name = 'lib1'"
        lib1Repo.file("src/main/swift/Lib1.swift") << """
            public class Lib1 {
                public class func thing() { }
            }
"""
        executer.inDirectory(lib1Repo.workTree).withTasks("generateSwiftPmManifest").run()
        lib1Repo.commit("v1")
        lib1Repo.createLightWeightTag("1.0.0")
        lib1Repo.commit("v2")

        and:
        def lib2Repo = GitFileRepository.init(testDirectory.file("repos/lib2"))
        lib2Repo.file("build.gradle") << """
            plugins {
                id 'swift-library'
                id 'swiftpm-export'
            }
        """
        lib2Repo.file("settings.gradle") << "rootProject.name = 'lib2'"
        lib2Repo.file("src/main/swift/Lib2.swift") << """
            public class Lib2 {
                public class func thing() { }
            }
        """
        executer.inDirectory(lib2Repo.workTree).withTasks("generateSwiftPmManifest").run()
        lib2Repo.commit("v2")
        lib2Repo.createLightWeightTag("2.0.0")
        lib2Repo.commit("v3")

        and:
        settingsFile << """
            includeBuild 'repos/lib1'
            includeBuild 'repos/lib2'

            sourceControl {
                vcsMappings {
                    withModule("test:lib1") {
                        from(GitVersionControlSpec) {
                            url = uri('${lib1Repo.url}')
                        }
                    }
                    withModule("test:lib2") {
                        from(GitVersionControlSpec) {
                            url = uri('${lib2Repo.url}')
                        }
                    }
                }
            }
"""
        buildFile << """
            plugins {
                id 'swift-library'
                id 'swiftpm-export'
            }
            dependencies {
                api "test:lib1:1.0.0"
                implementation "test:lib2:2.0.0"
            }
"""
        file("src/main/swift/Lib.swift") << """
            import Lib1
            import Lib2
            class Lib {
                init() {
                    Lib1.thing()
                    Lib2.thing()
                }
            }
        """

        when:
        run("generateSwiftPmManifest")

        then:
        file("Package.swift").text == """// swift-tools-version:4.0
//
// GENERATED FILE - do not edit
//
import PackageDescription

let package = Package(
    name: "test",
    products: [
        .library(name: "test", type: .dynamic, targets: ["Test"]),
    ],
    dependencies: [
        .package(url: "repos/lib2", from: "2.0.0"),
        .package(url: "repos/lib1", from: "1.0.0"),
    ],
    targets: [
        .target(
            name: "Test",
            dependencies: [
                .product(name: "lib2"),
                .product(name: "lib1"),
            ],
            path: ".",
            sources: [
                "src/main/swift/Lib.swift",
            ]
        ),
    ]
)
"""
        swiftPmBuildSucceeds()

        cleanup:
        lib1Repo?.close()
        lib2Repo?.close()
    }

    @Unroll
    @ToBeFixedForInstantExecution(because = "Task.getProject() during execution")
    def "maps dependency on #src to #mapped"() {
        given:
        def lib1Repo = GitFileRepository.init(testDirectory.file("repo/lib1"))
        lib1Repo.file("build.gradle") << """
            plugins {
                id 'swift-library'
                id 'swiftpm-export'
            }
        """
        lib1Repo.file("settings.gradle") << "rootProject.name = 'lib1'"
        lib1Repo.file("src/main/swift/Lib1.swift") << """
            public class Lib1 {
                public class func thing() { }
            }
"""
        executer.inDirectory(lib1Repo.workTree).withTasks("generateSwiftPmManifest").run()
        lib1Repo.commit("v1")
        lib1Repo.createLightWeightTag("1.2.0")

        settingsFile << """
            sourceControl {
                vcsMappings {
                    withModule("dep:lib1") {
                        from(GitVersionControlSpec) {
                            url = uri('${lib1Repo.url}')
                        }
                    }
                }
            }
        """
        buildFile << """
            plugins {
                id 'swiftpm-export'
                id 'swift-library'
            }
            dependencies {
                implementation 'dep:lib1:${src}'
            }
        """
        file("src/main/swift/Lib.swift") << """
            import Lib1
            class Lib {
                init() {
                    Lib1.thing()
                }
            }
        """

        when:
        run("generateSwiftPmManifest")

        then:
        file("Package.swift").text.contains("""
    dependencies: [
        .package(url: "repo/lib1", $mapped),
    ],
""")
        swiftPmBuildSucceeds()

        cleanup:
        lib1Repo?.close()

        where:
        src              | mapped
        '1.2.0'          | 'from: "1.2.0"'
        '1.2.+'          | '"1.2.0"..<"1.3.0"'
        '1.+'            | 'from: "1.0.0"'
        '[1.0.0, 2.0.0]' | '"1.0.0"..."2.0.0"'
        '[1.0.0, 2.0.0)' | '"1.0.0"..<"2.0.0"'
    }

    @Unroll
    def "cannot map dependency #src"() {
        given:
        settingsFile << """
            sourceControl {
                vcsMappings {
                    withModule("dep:lib1") {
                        from(GitVersionControlSpec) {
                            url = uri('repo')
                        }
                    }
                }
            }
        """
        buildFile << """
            plugins {
                id 'swiftpm-export'
                id 'swift-library'
            }
            dependencies {
                implementation 'dep:lib1:${src}'
            }
        """

        when:
        fails("generateSwiftPmManifest")

        then:
        failure.assertHasCause("Cannot map a dependency on dep:lib1 with version constraint ($src).")

        where:
        src             | _
        '+'             | _
        '1+'            | _
        '1.2+'          | _
        '1.2.3+'        | _
        '1.2.3.+'       | _
        'abc+'          | _
        '(1.0.0,2.0.0]' | _
        '(1.0.0,2.0.0)' | _
    }

    @ToBeFixedForInstantExecution(because = "Task.getProject() during execution")
    def "maps dependency on latest.integration to master branch"() {
        given:
        def lib1Repo = GitFileRepository.init(testDirectory.file("repo/lib1"))
        lib1Repo.file("build.gradle") << """
            plugins {
                id 'swift-library'
                id 'swiftpm-export'
            }
        """
        lib1Repo.file("settings.gradle") << "rootProject.name = 'lib1'"
        lib1Repo.file("src/main/swift/Lib1.swift") << """
            public class Lib1 {
                public class func thing() { }
            }
"""
        executer.inDirectory(lib1Repo.workTree).withTasks("generateSwiftPmManifest").run()
        lib1Repo.commit("v1")

        settingsFile << """
            sourceControl {
                vcsMappings {
                    withModule("dep:lib1") {
                        from(GitVersionControlSpec) {
                            url = uri('${lib1Repo.url}')
                        }
                    }
                }
            }
        """
        buildFile << """
            plugins {
                id 'swiftpm-export'
                id 'swift-library'
            }
            dependencies {
                implementation 'dep:lib1:latest.integration'
            }
        """
        file("src/main/swift/Lib.swift") << """
            import Lib1
            class Lib {
                init() {
                    Lib1.thing()
                }
            }
        """

        when:
        run("generateSwiftPmManifest")

        then:
        file("Package.swift").text.contains("""
    dependencies: [
        .package(url: "repo/lib1", .branch("master")),
    ],
""")
        swiftPmBuildSucceeds()

        cleanup:
        lib1Repo?.close()
    }

    @ToBeFixedForInstantExecution(because = "Task.getProject() during execution")
    def "maps dependency on upstream branch"() {
        given:
        def lib1Repo = GitFileRepository.init(testDirectory.file("repo/lib1"))
        lib1Repo.file("build.gradle") << """
            plugins {
                id 'swift-library'
                id 'swiftpm-export'
            }
        """
        lib1Repo.file("settings.gradle") << "rootProject.name = 'lib1'"
        lib1Repo.file("src/main/swift/Lib1.swift") << """
            public class Lib1 {
                public class func thing() { }
            }
"""
        lib1Repo.commit("v1")
        lib1Repo.createBranch("release")
        lib1Repo.checkout("release")
        executer.inDirectory(lib1Repo.workTree).withTasks("generateSwiftPmManifest").run()
        lib1Repo.commit("v2")

        settingsFile << """
            sourceControl {
                vcsMappings {
                    withModule("dep:lib1") {
                        from(GitVersionControlSpec) {
                            url = uri('${lib1Repo.url}')
                        }
                    }
                }
            }
        """
        buildFile << """
            plugins {
                id 'swiftpm-export'
                id 'swift-library'
            }
            dependencies {
                implementation('dep:lib1') {
                    versionConstraint.branch = 'release'
                }
            }
        """
        file("src/main/swift/Lib.swift") << """
            import Lib1
            class Lib {
                init() {
                    Lib1.thing()
                }
            }
        """

        when:
        run("generateSwiftPmManifest")

        then:
        file("Package.swift").text.contains("""
    dependencies: [
        .package(url: "repo/lib1", .branch("release")),
    ],
""")
        swiftPmBuildSucceeds()

        cleanup:
        lib1Repo?.close()
    }
}<|MERGE_RESOLUTION|>--- conflicted
+++ resolved
@@ -207,11 +207,7 @@
         lib2Repo?.close()
     }
 
-<<<<<<< HEAD
-    @ToBeFixedForInstantExecution(because = "Task.getProject() during execution")
-=======
-    @ToBeFixedForInstantExecution(because = "composite builds")
->>>>>>> 9e50e378
+    @ToBeFixedForInstantExecution(because = "Task.getProject() during execution and composite builds")
     def "produces manifest for Swift component with dependencies on libraries provided by included builds"() {
         given:
         def lib1Repo = GitFileRepository.init(testDirectory.file("repos/lib1"))
