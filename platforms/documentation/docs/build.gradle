import gradlebuild.integrationtests.model.GradleDistribution
import org.asciidoctor.gradle.jvm.AsciidoctorTask
import org.gradle.docs.internal.tasks.CheckLinks
import org.gradle.docs.samples.internal.tasks.InstallSample
import org.gradle.internal.os.OperatingSystem

import javax.inject.Inject

import static gradlebuild.basics.BuildEnvironmentKt.repoRoot
import static gradlebuild.basics.BuildParamsKt.isConfigurationCacheEnabledForDocsTests
import static gradlebuild.basics.BuildParamsKt.shouldRunBrokenForConfigurationCacheDocsTests
import static gradlebuild.basics.Repositories_extensionsKt.googleApisJs

plugins {
    id 'gradlebuild.internal.java'
    // TODO: Apply asciidoctor in documentation plugin instead.
    id 'org.asciidoctor.jvm.convert'
    id 'gradlebuild.documentation'
    id 'gradlebuild.generate-samples'
    id 'gradlebuild.split-docs'
}

repositories { handler ->
    googleApisJs(handler)
}

configurations {
    gradleFullDocsElements {
        attributes {
            attribute(Usage.USAGE_ATTRIBUTE, objects.named(Usage, Usage.JAVA_RUNTIME))
            attribute(Category.CATEGORY_ATTRIBUTE, objects.named(Category, Category.DOCUMENTATION))
            attribute(DocsType.DOCS_TYPE_ATTRIBUTE, objects.named(DocsType, "gradle-documentation"))
        }
        visible = false
        canBeResolved = false
        canBeConsumed = true
    }
    docsTestRuntimeClasspath.extendsFrom(integTestDistributionRuntimeOnly)
}

configurations.docsTestImplementation {
    // The 'gradlebuild.generate-samples' plugin uses the 'org.gradle.samples' plugin from the old gradle/guides build, which pulls in slf4j-simple, which we don't want.
    // Because this is done directly by the plugin application logic, we can't use a ComponentMetadataRule to exclude it.
    // See: https://github.com/gradle/guides/blob/ba018cec535d90f75876bfcca29381d213a956cc/subprojects/gradle-guides-plugin/src/main/java/org/gradle/docs/samples/internal/SamplesDocumentationPlugin.java#L335
    exclude([group: "org.slf4j", module: "slf4j-simple"])
}

dependencies {
    // generate Javadoc for the full Gradle distribution
    runtimeOnly project(":distributions-full")

    userGuideTask 'xalan:xalan:2.7.1'
    userGuideTask 'xerces:xercesImpl:2.11.0'
    userGuideTask 'net.sf.xslthl:xslthl:2.0.1'

    userGuideStyleSheets 'net.sf.docbook:docbook-xsl:1.75.2:resources@zip'

    jquery "jquery:jquery.min:3.5.1@js"

    testImplementation project(":base-services")
    testImplementation project(":core")
    testImplementation libs.jsoup
    testImplementation "org.gebish:geb-spock:2.2"
    testImplementation 'org.seleniumhq.selenium:selenium-htmlunit-driver:2.42.2'
    testImplementation libs.commonsHttpclient
    testImplementation libs.httpmime

    docsTestImplementation platform(project(":distributions-dependencies"))
    docsTestImplementation project(":internal-integ-testing")
    docsTestImplementation project(":base-services")
    docsTestImplementation project(":logging")
    docsTestImplementation libs.junit5Vintage
    docsTestImplementation libs.junit

    integTestDistributionRuntimeOnly project(":distributions-full")
}

asciidoctorj {
    version = '2.5.11'
    modules.pdf.version '2.3.10'
}

tasks.withType(AsciidoctorTask).configureEach { task ->
    if (task.name == "userguideSinglePagePdf") {
        task.asciidoctorj.docExtensions(
            project.getDependencies().create(project(":docs-asciidoctor-extensions-base")),
        )
    } else {
        task.asciidoctorj.docExtensions(
            project.getDependencies().create(project(":docs-asciidoctor-extensions")),
            project.getDependencies().create(project.files("src/main/resources"))
        )
    }
}

gradleDocumentation {
    javadocs {
        javaApi = project.uri("https://docs.oracle.com/javase/8/docs/api")
        groovyApi = project.uri("https://docs.groovy-lang.org/docs/groovy-${libs.groovyVersion}/html/gapi")
    }
}

samples {
<<<<<<< HEAD
=======
    templates {
        javaAndroidApplication {}
        structuringSoftwareProjects {}
        springBootWebApplication {
            target = "app"
        }
        gradlePluginInJava {
            target = "greeting-plugin"
        }
        gradlePluginInJavaInBuildSrc {
            sourceDirectory = gradlePluginInJava.sourceDirectory
            target = "buildSrc"
        }
        buildSrcPluginJavaModuleTransform {}

        javaApplication {}
        javaListLibrary {}
        javaUtilitiesLibrary {}
        javaListLibraryInMyLibrary {
            sourceDirectory = javaListLibrary.sourceDirectory
            target = "my-library"
        }
        javaUtilitiesLibraryInMyLibrary {
            sourceDirectory = javaUtilitiesLibrary.sourceDirectory
            target = "my-library"
        }
        javaApplicationAsSubproject {
            sourceDirectory = javaApplication.sourceDirectory
            target = "application"
        }
        javaListLibraryAsSubproject {
            sourceDirectory = javaListLibrary.sourceDirectory
            target = "list"
        }
        javaUtilitiesLibraryAsSubproject {
            sourceDirectory = javaUtilitiesLibrary.sourceDirectory
            target = "utilities"
        }

        javaJunit5TestForApplication {
            target = "application"
        }
        javaJunit5TestForListLibrary {
            target = "list"
        }
        javaJunit5TestForUtilitiesLibrary {
            target = "utilities"
        }
        javaJunit5IntegrationTestForApplication {
            target = "application"
        }
        javaJunit5IntegrationTestForUtilitiesLibrary {
            target = "utilities"
        }

        javaModuleInfoForListLibrary {
            target = "list"
        }
        javaModuleInfoForUtilitiesLibrary {
            target = "utilities"
        }
        javaModuleInfoForApplication {
            target = "application"
        }
        javaJunit5ModuleInfoForUtilitiesLibrary {
            target = "utilities"
        }
        javaJunit5ModuleInfoForApplication {
            target = "application"
        }

        groovyListLibrary {}
        groovyUtilitiesLibrary {}
        groovyListLibraryInMyLibrary {
            sourceDirectory = groovyListLibrary.sourceDirectory
            target = "my-library"
        }
        groovyUtilitiesLibraryInMyLibrary {
            sourceDirectory = groovyUtilitiesLibrary.sourceDirectory
            target = "my-library"
        }

        projectInfoPlugin {}

        precompiledScriptPluginUtils {
            target = "convention-plugins"
        }
        precompiledScriptPluginUtilsInBuildSrc {
            sourceDirectory = precompiledScriptPluginUtils.sourceDirectory
            target = "buildSrc"
        }
        problemsApiUsage {}
    }
>>>>>>> fe5b8b34

    // TODO: Do this lazily so we don't need to walk the filesystem during configuration
    // iterate through each snippets and record their names and locations
    FileFilter directoriesOnly = { it.directory }
    def topLevelDirs = file('src/snippets').listFiles(directoriesOnly)
    def snippetDirs = topLevelDirs*.listFiles(directoriesOnly).flatten().grep {
        new File(it, "kotlin").exists() || new File(it, "groovy").exists()
    }

    snippetDirs.each { File snippetDir ->
        String snippetName = snippetDir.name
        String categoryName = snippetDir.parentFile.name
        def id = org.gradle.docs.internal.StringUtils.toLowerCamelCase("snippet-" + categoryName + "-" + snippetName)
        publishedSamples.create(id) {
            description = "Snippet from $snippetDir"
            category = "Other"
            readmeFile = file("src/snippets/default-readme.adoc")
            sampleDirectory = snippetDir
            promoted = false
        }
    }

}

// Use the version of Gradle being built, not the version of Gradle used to build,
// also don't validate distribution url, since it is just a local distribution
tasks.named("generateWrapperForSamples", Wrapper) {
    gradleVersion = project.version
    validateDistributionUrl = false
}

// TODO: The rich console to plain text is flaky
tasks.named("checkAsciidoctorSampleContents") {
    enabled = false
}

// exclude (unused and non-existing) wrapper of development Gradle version, as well as README, because the timestamp in the Gradle version break the cache
tasks.withType(InstallSample).configureEach {
    if (name.contains('ForTest')) {
        excludes.add("gradle/wrapper/**")
        excludes.add("README")
    }
}

tasks.named("quickTest") {
    dependsOn("checkDeadInternalLinks")
}

// TODO add some kind of test precondition support in sample test conf
tasks.named("docsTest") { task ->
    maxParallelForks = 2
    // The org.gradle.samples plugin uses Exemplar to execute integration tests on the samples.
    // Exemplar doesn't know about that it's running in the context of the gradle/gradle build
    // so it uses the Gradle distribution from the running build. This is not correct, because
    // we want to verify that the samples work with the Gradle distribution being built.
    def installationEnvProvider = objects.newInstance(GradleInstallationForTestEnvironmentProvider.class, project, task)
    installationEnvProvider.gradleHomeDir.from(configurations.integTestDistributionRuntimeClasspath)
    installationEnvProvider.samplesdir = project.layout.buildDirectory.dir("working/samples/testing")
    jvmArgumentProviders.add(installationEnvProvider)

    // For unknown reason, this is set to 'sourceSet.getRuntimeClasspath()' in the 'org.gradle.samples' plugin
    testClassesDirs = sourceSets.docsTest.output.classesDirs
    // 'integTest.samplesdir' is set to an absolute path by the 'org.gradle.samples' plugin
    systemProperties.clear()

    filter {
        // workaround for https://github.com/gradle/dotcom/issues/5958
        failOnNoMatchingTests = false

        if (OperatingSystem.current().windows && javaVersion.isCompatibleWith(JavaVersion.VERSION_18)) {
            // Disable tests that suffer from charset issues under JDK 18 for now
            excludeTestsMatching "org.gradle.docs.samples.*.snippet-custom-model-internal-views_*_softwareModelExtend-iv-model.sample"
            excludeTestsMatching "org.gradle.docs.samples.*.snippet-model-rules-basic-rule-source-plugin_*_basicRuleSourcePlugin-model-task.sample"
        }

        if (!javaVersion.java11Compatible) {
            // Android requires Java 11+
            excludeTestsMatching "org.gradle.docs.samples.*.snippet-kotlin-dsl-android-build_*.sample"
            excludeTestsMatching "org.gradle.docs.samples.*.snippet-kotlin-dsl-android-single-build_*.sample"
            // This test sets source and target compatibility to 11
            excludeTestsMatching "org.gradle.docs.samples.*.snippet-kotlin-dsl-accessors_*.sample"
        }

        if (javaVersion.isCompatibleWith(JavaVersion.VERSION_12)) {
            excludeTestsMatching "org.gradle.docs.samples.*.snippet-test-kit-gradle-version_*_testKitFunctionalTestSpockGradleDistribution.sample"
        }

<<<<<<< HEAD
=======
        if (javaVersion.isCompatibleWith(JavaVersion.VERSION_22)) {
            // Does not work due to JVM validation issue: https://youtrack.jetbrains.com/issue/KT-66919
            excludeTestsMatching "org.gradle.docs.samples.*.building-kotlin-*"
            // Incompatible for unknown reasons, investigation ongoing
            excludeTestsMatching "org.gradle.docs.samples.*.structuring-software-projects_*_build-android-app.sample"
        }

        if (javaVersion.isCompatibleWith(JavaVersion.VERSION_23)) {
            // SpotBugs doesn't support Java 23
            excludeTestsMatching "org.gradle.docs.samples.*.publishing-convention-plugins*"
            excludeTestsMatching "org.gradle.docs.samples.*.incubating-publishing-convention-plugins*"
            // PMD doesn't support Java 23
            excludeTestsMatching "org.gradle.docs.samples.*.snippet-code-quality-code-quality*"
        }

>>>>>>> fe5b8b34
        if (OperatingSystem.current().macOsX && System.getProperty("os.arch") == "aarch64") {
            excludeTestsMatching "org.gradle.docs.samples.*.snippet-native*.sample"
            excludeTestsMatching "org.gradle.docs.samples.*.snippet-swift*.sample"
        }

        // filter tests which won't run on Groovy 4 without updating the Spock version
        if (System.getProperty('bundleGroovy4', 'false') == 'true') {
            excludeTestsMatching 'org.gradle.docs.samples.*.snippet-configuration-cache-test-kit*configurationCacheTestKit.sample'
            excludeTestsMatching 'org.gradle.docs.samples.*.snippet-developing-plugins-testing-plugins*testPlugin.sample'
        }
    }

    if (isConfigurationCacheEnabledForDocsTests(project)) {
        systemProperty("org.gradle.integtest.samples.cleanConfigurationCacheOutput", "true")
        systemProperty("org.gradle.integtest.executer", "configCache")

        filter {
            // Configuration cache samples enable configuration cache explicitly. We're not going to run them with the configuration cache executer.
            excludeTestsMatching "org.gradle.docs.samples.*.snippet-configuration-cache-*.sample"
            excludeTestsMatching "*WithoutCC*.sample"

            // These tests cover features that are not planned to be supported in the first stable release of the configuration cache.
            def testsForUnsupportedFeatures = [
                "snippet-ant-add-behaviour-to-ant-target_groovy_addBehaviourToAntTarget.sample",
                "snippet-ant-add-behaviour-to-ant-target_kotlin_addBehaviourToAntTarget.sample",
                "snippet-ant-depends-on-ant-target_groovy_dependsOnAntTarget.sample",
                "snippet-ant-depends-on-ant-target_kotlin_dependsOnAntTarget.sample",
                "snippet-ant-depends-on-task_groovy_dependsOnTask.sample",
                "snippet-ant-depends-on-task_kotlin_dependsOnTask.sample",
                "snippet-ant-hello_groovy_antHello.sample",
                "snippet-ant-hello_kotlin_antHello.sample",
                "snippet-ant-rename-task_groovy_renameAntDelegate.sample",
                "snippet-ant-rename-task_kotlin_renameAntDelegate.sample",
                "snippet-ant-use-external-ant-task-with-config_groovy_useExternalAntTaskWithConfig.sample",
                "snippet-ant-use-external-ant-task-with-config_kotlin_useExternalAntTaskWithConfig.sample",
                "snippet-ant-ant-logging_groovy_antLogging.sample",
                "snippet-ant-ant-logging_kotlin_antLogging.sample",
                "snippet-buildlifecycle-task-execution-events_groovy_sanityCheck.sample",
                "snippet-buildlifecycle-task-execution-events_groovy_taskExecutionEvents.groovy.sample",
                "snippet-buildlifecycle-task-execution-events_kotlin_sanityCheck.sample",
                "snippet-buildlifecycle-task-execution-events_kotlin_taskExecutionEvents.kotlin.sample",
                "snippet-custom-model-internal-views_groovy_softwareModelExtend-iv-model.sample",
                "snippet-custom-model-language-type_groovy_softwareModelExtend-components.sample",

                // These snippets are not used in the documentation, but only in the integration tests.
                "snippet-dependency-management-working-with-dependencies-access-metadata-artifact_groovy_accessingMetadataArtifact.sample",
                "snippet-dependency-management-working-with-dependencies-access-metadata-artifact_kotlin_accessingMetadataArtifact.sample",
                "snippet-dependency-management-working-with-dependencies-iterate-artifacts_kotlin_iterating-artifacts.sample",
                "snippet-dependency-management-working-with-dependencies-walk-graph_groovy_walking-dependency-graph.sample",
                "snippet-dependency-management-working-with-dependencies-walk-graph_kotlin_walking-dependency-graph.sample",

                "snippet-ide-eclipse_groovy_wtpWithXml.sample",
                "snippet-ide-eclipse_kotlin_wtpWithXml.sample",
                "snippet-ide-idea-additional-test-sources_groovy_ideaAdditionalTestSources.sample",
                "snippet-ide-idea-additional-test-sources_kotlin_ideaAdditionalTestSources.sample",
                "snippet-ide-idea_groovy_projectWithXml.sample",
                "snippet-ide-idea_kotlin_projectWithXml.sample",
                "snippet-init-scripts-custom-logger_groovy_customLogger.groovy.sample",
                "snippet-init-scripts-custom-logger_kotlin_customLogger.kotlin.sample",
                "snippet-model-rules-basic-rule-source-plugin_groovy_basicRuleSourcePlugin-all.sample",
                "snippet-model-rules-basic-rule-source-plugin_groovy_basicRuleSourcePlugin-model-task.sample",
                "snippet-model-rules-configure-as-required_groovy_modelDslConfigureRuleRunWhenRequired.sample",
                "snippet-model-rules-configure-elements-of-map_groovy_modelDslModelMapNestedAll.sample",
                "snippet-model-rules-initialization-rule-runs-before-configuration-rules_groovy_modelDslInitializationRuleRunsBeforeConfigurationRule.sample",
                "snippet-native-binaries-cpp_groovy_nativeComponentReport.sample",
                "snippet-native-binaries-cunit_groovy_assembleDependentComponents.sample",
                "snippet-native-binaries-cunit_groovy_assembleDependentComponentsReport.sample",
                "snippet-native-binaries-cunit_groovy_buildDependentComponents.sample",
                "snippet-native-binaries-cunit_groovy_buildDependentComponentsReport.sample",
                "snippet-native-binaries-cunit_groovy_completeCUnitExample.sample",
                "snippet-native-binaries-cunit_groovy_dependentComponentsReport.sample",
                "snippet-native-binaries-cunit_groovy_dependentComponentsReportAll.sample",
            ]

            // These tests cover features that the configuration cache doesn't support yet, but we plan to do that before hitting stable.
            // The tests should be removed from this list when the feature becomes supported.
            def testsForNotYetSupportedFeatures = [
                // TODO(https://github.com/gradle/gradle/issues/14880)
                "snippet-dependency-management-working-with-dependencies-iterate-dependencies_groovy_iterating-dependencies.sample",
                "snippet-dependency-management-working-with-dependencies-iterate-dependencies_kotlin_iterating-dependencies.sample",

                // TODO(https://github.com/gradle/gradle/issues/22879) The snippet extracts build logic into a method and calls the method at execution time
                "snippet-tutorial-ant-loadfile-with-method_groovy_antLoadfileWithMethod.sample",
                "snippet-tutorial-ant-loadfile-with-method_kotlin_antLoadfileWithMethod.sample",
            ]

            // Tests that can and has to be fixed to run with the configuration cache enabled.
            // Set the Gradle property runBrokenConfigurationCacheDocsTests=true to run tests from this list or any of the lists above.
            def testsToBeFixedForConfigurationCache = [
                "snippet-build-cache-configure-task_groovy_configureTask.sample",
                "snippet-build-cache-configure-task_kotlin_configureTask.sample",
                // TODO(mlopatkin) These snippets use bintray plugin which is not fully CC-compatible. Remove bintray plugin from samples.
                "snippet-plugins-buildscript_groovy_sanityCheck.sample",
                "snippet-plugins-buildscript_kotlin_sanityCheck.sample",
                "snippet-plugins-dsl_groovy_sanityCheck.sample",
                "snippet-plugins-dsl_kotlin_sanityCheck.sample",
            ]

            def brokenTests = testsForUnsupportedFeatures + testsWithThirdPartyFailures + testsForNotYetSupportedFeatures + testsToBeFixedForConfigurationCache
            brokenTests.forEach { testName ->
                def testMask = "org.gradle.docs.samples.*.$testName"
                if (shouldRunBrokenForConfigurationCacheDocsTests(project)) {
                    includeTestsMatching testMask
                } else {
                    excludeTestsMatching testMask
                }
            }
        }
    } else {
        filter {
            excludeTestsMatching "*WithCC*.sample"
            // these sanityCheck tests fail without CC due to deprecation warnings as they use gradle.taskGraph.beforeTask and afterTask
            excludeTestsMatching "*.snippet-buildlifecycle-task-execution-events_*_sanityCheck.sample"
        }
    }
}

// Publications for the docs subproject:

configurations {
    gradleFullDocsElements {
        // TODO: This breaks the provider
        outgoing.artifact(project.gradleDocumentation.getDocumentationRenderedRoot().get().asFile) {
            builtBy 'docs'
        }
    }
}

tasks.named("check") {
    dependsOn(tasks.named('checkstyleApi'))
}

// TODO there is some duplication with DistributionTest.kt here - https://github.com/gradle/gradle-private/issues/3126
class GradleInstallationForTestEnvironmentProvider implements CommandLineArgumentProvider {
    @Internal
    final ConfigurableFileCollection gradleHomeDir

    @PathSensitive(PathSensitivity.RELATIVE)
    @InputDirectory
    final DirectoryProperty samplesdir

    @Nested
    final GradleDistribution gradleDistribution

    private final FileCollection testTaskClasspath
    private final Directory repoRoot

    @Inject
    GradleInstallationForTestEnvironmentProvider(Project project, Test testTask) {
        this.gradleHomeDir = project.objects.fileCollection()
        this.samplesdir = project.objects.directoryProperty()
        this.gradleDistribution = new GradleDistribution(gradleHomeDir)
        this.testTaskClasspath = testTask.classpath
        this.repoRoot = repoRoot(project)
    }

    @Override
    Iterable<String> asArguments() {
        def distributionName = testTaskClasspath.filter { it.name.startsWith("gradle-runtime-api-info") }.singleFile.parentFile.parentFile.parentFile.name
        ["-DintegTest.gradleHomeDir=${gradleHomeDir.singleFile}",
         "-DintegTest.samplesdir=${samplesdir.get().asFile}",
         "-DintegTest.gradleUserHomeDir=${repoRoot.dir("intTestHomeDir/$distributionName")}"]
    }
}

tasks.withType(CheckLinks).configureEach {
    enabled = !gradle.startParameter.taskNames.contains("docs:docsTest")
}

tasks.register("checkLinks") {
    dependsOn(tasks.withType(CheckLinks))
}<|MERGE_RESOLUTION|>--- conflicted
+++ resolved
@@ -101,102 +101,6 @@
 }
 
 samples {
-<<<<<<< HEAD
-=======
-    templates {
-        javaAndroidApplication {}
-        structuringSoftwareProjects {}
-        springBootWebApplication {
-            target = "app"
-        }
-        gradlePluginInJava {
-            target = "greeting-plugin"
-        }
-        gradlePluginInJavaInBuildSrc {
-            sourceDirectory = gradlePluginInJava.sourceDirectory
-            target = "buildSrc"
-        }
-        buildSrcPluginJavaModuleTransform {}
-
-        javaApplication {}
-        javaListLibrary {}
-        javaUtilitiesLibrary {}
-        javaListLibraryInMyLibrary {
-            sourceDirectory = javaListLibrary.sourceDirectory
-            target = "my-library"
-        }
-        javaUtilitiesLibraryInMyLibrary {
-            sourceDirectory = javaUtilitiesLibrary.sourceDirectory
-            target = "my-library"
-        }
-        javaApplicationAsSubproject {
-            sourceDirectory = javaApplication.sourceDirectory
-            target = "application"
-        }
-        javaListLibraryAsSubproject {
-            sourceDirectory = javaListLibrary.sourceDirectory
-            target = "list"
-        }
-        javaUtilitiesLibraryAsSubproject {
-            sourceDirectory = javaUtilitiesLibrary.sourceDirectory
-            target = "utilities"
-        }
-
-        javaJunit5TestForApplication {
-            target = "application"
-        }
-        javaJunit5TestForListLibrary {
-            target = "list"
-        }
-        javaJunit5TestForUtilitiesLibrary {
-            target = "utilities"
-        }
-        javaJunit5IntegrationTestForApplication {
-            target = "application"
-        }
-        javaJunit5IntegrationTestForUtilitiesLibrary {
-            target = "utilities"
-        }
-
-        javaModuleInfoForListLibrary {
-            target = "list"
-        }
-        javaModuleInfoForUtilitiesLibrary {
-            target = "utilities"
-        }
-        javaModuleInfoForApplication {
-            target = "application"
-        }
-        javaJunit5ModuleInfoForUtilitiesLibrary {
-            target = "utilities"
-        }
-        javaJunit5ModuleInfoForApplication {
-            target = "application"
-        }
-
-        groovyListLibrary {}
-        groovyUtilitiesLibrary {}
-        groovyListLibraryInMyLibrary {
-            sourceDirectory = groovyListLibrary.sourceDirectory
-            target = "my-library"
-        }
-        groovyUtilitiesLibraryInMyLibrary {
-            sourceDirectory = groovyUtilitiesLibrary.sourceDirectory
-            target = "my-library"
-        }
-
-        projectInfoPlugin {}
-
-        precompiledScriptPluginUtils {
-            target = "convention-plugins"
-        }
-        precompiledScriptPluginUtilsInBuildSrc {
-            sourceDirectory = precompiledScriptPluginUtils.sourceDirectory
-            target = "buildSrc"
-        }
-        problemsApiUsage {}
-    }
->>>>>>> fe5b8b34
 
     // TODO: Do this lazily so we don't need to walk the filesystem during configuration
     // iterate through each snippets and record their names and locations
@@ -284,24 +188,11 @@
             excludeTestsMatching "org.gradle.docs.samples.*.snippet-test-kit-gradle-version_*_testKitFunctionalTestSpockGradleDistribution.sample"
         }
 
-<<<<<<< HEAD
-=======
-        if (javaVersion.isCompatibleWith(JavaVersion.VERSION_22)) {
-            // Does not work due to JVM validation issue: https://youtrack.jetbrains.com/issue/KT-66919
-            excludeTestsMatching "org.gradle.docs.samples.*.building-kotlin-*"
-            // Incompatible for unknown reasons, investigation ongoing
-            excludeTestsMatching "org.gradle.docs.samples.*.structuring-software-projects_*_build-android-app.sample"
-        }
-
         if (javaVersion.isCompatibleWith(JavaVersion.VERSION_23)) {
-            // SpotBugs doesn't support Java 23
-            excludeTestsMatching "org.gradle.docs.samples.*.publishing-convention-plugins*"
-            excludeTestsMatching "org.gradle.docs.samples.*.incubating-publishing-convention-plugins*"
             // PMD doesn't support Java 23
             excludeTestsMatching "org.gradle.docs.samples.*.snippet-code-quality-code-quality*"
         }
 
->>>>>>> fe5b8b34
         if (OperatingSystem.current().macOsX && System.getProperty("os.arch") == "aarch64") {
             excludeTestsMatching "org.gradle.docs.samples.*.snippet-native*.sample"
             excludeTestsMatching "org.gradle.docs.samples.*.snippet-swift*.sample"
