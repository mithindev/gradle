--- conflicted
+++ resolved
@@ -46,11 +46,7 @@
 
 == The `Project` object
 
-<<<<<<< HEAD
-The `Project` object is part of the link:{javadocPath}/org/gradle/api/Project.html[Gradle API].
-=======
 The `Project` object is part of the link:{javadocPath}/org/gradle/api/Project.html[Gradle API]:
->>>>>>> c154860b
 
 - In the Groovy DSL, the `Project` object documentation is found link:{groovyDslPath}/org.gradle.api.Project.html[here].
 - In the Kotlin DSL, the `Project` object documentation is found link:{kotlinDslPath}/gradle/org.gradle.api/-project/index.html[here].
