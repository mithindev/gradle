/*
 * Copyright 2023 the original author or authors.
 *
 * Licensed under the Apache License, Version 2.0 (the "License");
 * you may not use this file except in compliance with the License.
 * You may obtain a copy of the License at
 *
 *      http://www.apache.org/licenses/LICENSE-2.0
 *
 * Unless required by applicable law or agreed to in writing, software
 * distributed under the License is distributed on an "AS IS" BASIS,
 * WITHOUT WARRANTIES OR CONDITIONS OF ANY KIND, either express or implied.
 * See the License for the specific language governing permissions and
 * limitations under the License.
 */

package org.gradle.internal.instrumentation.extensions.property

import com.google.testing.compile.Compilation
import org.gradle.api.file.FileCollection
import org.gradle.api.internal.provider.views.ListPropertyListView
import org.gradle.api.internal.provider.views.MapPropertyMapView
import org.gradle.api.internal.provider.views.SetPropertySetView
import org.gradle.internal.instrumentation.InstrumentationCodeGenTest

import static com.google.testing.compile.CompilationSubject.assertThat
import static org.gradle.internal.instrumentation.api.declarations.InterceptorDeclaration.GROOVY_INTERCEPTORS_GENERATED_CLASS_NAME_FOR_PROPERTY_UPGRADES

class PropertyUpgradeCodeGenTest extends InstrumentationCodeGenTest {

    private static final String GENERATED_CLASSES_PACKAGE_NAME = GROOVY_INTERCEPTORS_GENERATED_CLASS_NAME_FOR_PROPERTY_UPGRADES
        .split("\\.").dropRight(1).join(".")
    private static final Set<String> PRIMITIVE_TYPES = ["byte", "short", "int", "long", "float", "double", "char", "boolean"] as Set<String>

    def "should auto generate adapter for upgraded property with originalType"() {
        given:
        def givenSource = source """
            package org.gradle.test;

            import org.gradle.api.provider.Property;
            import org.gradle.internal.instrumentation.api.annotations.VisitForInstrumentation;
            import org.gradle.internal.instrumentation.api.annotations.UpgradedProperty;
            import org.gradle.internal.instrumentation.api.annotations.UpgradedDeprecation;

            @VisitForInstrumentation(value = {Task.class})
            public abstract class Task {
                @UpgradedProperty(originalType = int.class)
                public abstract Property<Integer> getMaxErrors();
            }
        """

        when:
        Compilation compilation = compile(givenSource)

        then:
        def generatedClass = source """
            package $GENERATED_CLASSES_PACKAGE_NAME;
            import org.gradle.test.Task;

            @Generated
            public class Task_Adapter {
                public static int access_get_getMaxErrors(Task self) {
                    ${getDefaultDeprecation("Task", "maxErrors")}
                    return self.getMaxErrors().getOrElse(0);
                }

                public static void access_set_setMaxErrors(Task self, int arg0) {
                    ${getDefaultDeprecation("Task", "maxErrors")}
                    self.getMaxErrors().set(arg0);
                }
            }
        """
        assertThat(compilation).succeededWithoutWarnings()
        assertThat(compilation)
            .generatedSourceFile(fqName(generatedClass))
            .containsElementsIn(generatedClass)
    }

    def "should auto generate adapter for upgraded property with boolean"() {
        given:
        def givenSource = source """
            package org.gradle.test;

            import org.gradle.api.provider.Property;
            import org.gradle.internal.instrumentation.api.annotations.VisitForInstrumentation;
            import org.gradle.internal.instrumentation.api.annotations.UpgradedProperty;

            @VisitForInstrumentation(value = {Task.class})
            public abstract class Task {
                @UpgradedProperty(originalType = boolean.class, fluentSetter = true)
                public abstract Property<Boolean> getIncremental();
            }
        """

        when:
        Compilation compilation = compile(givenSource)

        then:
        def generatedClass = source """
            package $GENERATED_CLASSES_PACKAGE_NAME;
<<<<<<< HEAD
            @SuppressWarnings({"NotJavadoc", "UnusedMethod", "UnusedVariable"})
            public class InterceptorDeclaration_PropertyUpgradesJvmBytecode_TestProject implements JvmBytecodeCallInterceptor, org.gradle.internal.instrumentation.api.types.BytecodeInterceptor.BytecodeUpgradeInterceptor {
=======

            @Generated
            public class InterceptorDeclaration_PropertyUpgradesJvmBytecode_TestProject extends MethodVisitorScope implements JvmBytecodeCallInterceptor, org.gradle.internal.instrumentation.api.types.BytecodeInterceptor.BytecodeUpgradeInterceptor {
>>>>>>> 5c8eec35
                @Override
                public boolean visitMethodInsn(String className, int opcode, String owner, String name,
                                               String descriptor, boolean isInterface, Supplier<MethodNode> readMethodNode) {
                    if (metadata.isInstanceOf(owner, "org/gradle/test/Task")) {
                         if (name.equals("isIncremental") && descriptor.equals("()Z") && (opcode == Opcodes.INVOKEVIRTUAL || opcode == Opcodes.INVOKEINTERFACE)) {
                             mv._INVOKESTATIC(TASK__ADAPTER_TYPE, "access_get_isIncremental", "(Lorg/gradle/test/Task;)Z");
                             return true;
                         }
                        if (name.equals("setIncremental") && descriptor.equals("(Z)Lorg/gradle/test/Task;") && (opcode == Opcodes.INVOKEVIRTUAL || opcode == Opcodes.INVOKEINTERFACE)) {
                             mv._INVOKESTATIC(TASK__ADAPTER_TYPE, "access_set_setIncremental", "(Lorg/gradle/test/Task;Z)Lorg/gradle/test/Task;");
                             return true;
                         }
                    }
                    return false;
                }
            }
        """
        def adapterClass = source """
            package $GENERATED_CLASSES_PACKAGE_NAME;
            import org.gradle.test.Task;

            @Generated
            public class Task_Adapter {
                public static boolean access_get_isIncremental(Task self) {
                    ${getDefaultDeprecation("Task", "incremental")}
                    return self.getIncremental().getOrElse(false);
                }

                public static Task access_set_setIncremental(Task self, boolean arg0) {
                    ${getDefaultDeprecation("Task", "incremental")}
                    self.getIncremental().set(arg0);
                    return self;
                }
            }
        """
        assertThat(compilation).succeededWithoutWarnings()
        assertThat(compilation)
            .generatedSourceFile(fqName(generatedClass))
            .containsElementsIn(generatedClass)
        assertThat(compilation)
            .generatedSourceFile(fqName(adapterClass))
            .containsElementsIn(adapterClass)
    }

    def "should auto generate adapter for upgraded property with type #upgradedType"() {
        given:
        def givenSource = source"""
            package org.gradle.test;

            import org.gradle.api.provider.*;
            import org.gradle.api.file.*;
            import org.gradle.internal.instrumentation.api.annotations.VisitForInstrumentation;
            import org.gradle.internal.instrumentation.api.annotations.UpgradedProperty;

            @VisitForInstrumentation(value = {Task.class})
            public abstract class Task {
                @UpgradedProperty${PRIMITIVE_TYPES.contains(originalType) ? "(originalType = ${originalType}.class)" : ""}
                public abstract $upgradedType getProperty();
            }
        """

        when:
        Compilation compilation = compile(givenSource)

        then:
        boolean hasSuppressWarnings = originalType in ["List", "Map", "Set"]
        String getterPrefix = originalType == "boolean" ? "is" : "get"
        def generatedClass = source """
            package $GENERATED_CLASSES_PACKAGE_NAME;
            ${imports.collect { "import $it.name;" }.join("\n")}
            import org.gradle.internal.deprecation.DeprecationLogger;
            import org.gradle.test.Task;

            @Generated
            public class Task_Adapter {
                ${hasSuppressWarnings ? '@SuppressWarnings({"unchecked", "rawtypes"})' : ''}
                public static $originalType access_get_${getterPrefix}Property(Task self) {
                    ${getDefaultDeprecation("Task", "property")}
                    return $getCall;
                }

                ${hasSuppressWarnings ? '@SuppressWarnings({"unchecked", "rawtypes"})' : ''}
                public static void access_set_setProperty(Task self, $originalType arg0) {
                    ${getDefaultDeprecation("Task", "property")}
                    self.getProperty()$setCall;
                }
            }
        """
        assertThat(compilation).succeededWithoutWarnings()
        assertThat(compilation)
            .generatedSourceFile(fqName(generatedClass))
            .containsElementsIn(generatedClass)

        where:
        upgradedType                  | originalType     | getCall                                          | setCall            | imports
        "Property<Integer>"           | "int"            | "self.getProperty().getOrElse(0)"                | ".set(arg0)"       | []
        "Property<Boolean>"           | "boolean"        | "self.getProperty().getOrElse(false)"            | ".set(arg0)"       | []
        "Property<Long>"              | "long"           | "self.getProperty().getOrElse(0L)"               | ".set(arg0)"       | []
        "Property<Integer>"           | "Integer"        | "self.getProperty().getOrElse(null)"             | ".set(arg0)"       | [Integer]
        "Property<String>"            | "String"         | "self.getProperty().getOrElse(null)"             | ".set(arg0)"       | [String]
        "ListProperty<String>"        | "List"           | "new ListPropertyListView<>(self.getProperty())" | ".set(arg0)"       | [SuppressWarnings, List, ListPropertyListView]
        "MapProperty<String, String>" | "Map"            | "new MapPropertyMapView<>(self.getProperty())"   | ".set(arg0)"       | [SuppressWarnings, Map, MapPropertyMapView]
        "SetProperty<String>"         | "Set"            | "new SetPropertySetView<>(self.getProperty())"   | ".set(arg0)"       | [SuppressWarnings, Set, SetPropertySetView]
        "RegularFileProperty"         | "File"           | "self.getProperty().getAsFile().getOrNull()"     | ".fileValue(arg0)" | [File]
        "DirectoryProperty"           | "File"           | "self.getProperty().getAsFile().getOrNull()"     | ".fileValue(arg0)" | [File]
        "ConfigurableFileCollection"  | "FileCollection" | "self.getProperty()"                             | ".setFrom(arg0)"   | [FileCollection]
    }

    def "should correctly generate interceptor when property name contains get"() {
        given:
        def givenSource = source"""
            package org.gradle.test;

            import org.gradle.api.provider.*;
            import org.gradle.api.file.*;
            import org.gradle.internal.instrumentation.api.annotations.*;

            @VisitForInstrumentation(value = {Task.class})
            public abstract class Task {
                @UpgradedProperty
                public abstract Property<String> getTargetCompatibility();
            }
        """

        when:
        Compilation compilation = compile(givenSource)

        then:
        def generatedClass = source """
            package $GENERATED_CLASSES_PACKAGE_NAME;
<<<<<<< HEAD
            @SuppressWarnings({"NotJavadoc", "UnusedMethod", "UnusedVariable"})
            public class InterceptorDeclaration_PropertyUpgradesJvmBytecode_TestProject implements JvmBytecodeCallInterceptor, org.gradle.internal.instrumentation.api.types.BytecodeInterceptor.BytecodeUpgradeInterceptor {
=======

            @Generated
            public class InterceptorDeclaration_PropertyUpgradesJvmBytecode_TestProject extends MethodVisitorScope implements JvmBytecodeCallInterceptor, org.gradle.internal.instrumentation.api.types.BytecodeInterceptor.BytecodeUpgradeInterceptor {
>>>>>>> 5c8eec35
                @Override
                public boolean visitMethodInsn(String className, int opcode, String owner, String name,
                                               String descriptor, boolean isInterface, Supplier<MethodNode> readMethodNode) {
                    if (metadata.isInstanceOf(owner, "org/gradle/test/Task")) {
                         if (name.equals("getTargetCompatibility") && descriptor.equals("()Ljava/lang/String;") && (opcode == Opcodes.INVOKEVIRTUAL || opcode == Opcodes.INVOKEINTERFACE)) {
                             mv._INVOKESTATIC(TASK__ADAPTER_TYPE, "access_get_getTargetCompatibility", "(Lorg/gradle/test/Task;)Ljava/lang/String;");
                             return true;
                         }
                         if (name.equals("setTargetCompatibility") && descriptor.equals("(Ljava/lang/String;)V") && (opcode == Opcodes.INVOKEVIRTUAL || opcode == Opcodes.INVOKEINTERFACE)) {
                           mv._INVOKESTATIC(TASK__ADAPTER_TYPE, "access_set_setTargetCompatibility", "(Lorg/gradle/test/Task;Ljava/lang/String;)V");
                           return true;
                       }
                    }
                    return false;
                }
            }
        """
        assertThat(compilation).succeededWithoutWarnings()
        assertThat(compilation)
            .generatedSourceFile(fqName(generatedClass))
            .containsElementsIn(generatedClass)
    }

    def "should visit classes annotated with just @UpgradedProperty on properties"() {
        given:
        def givenSource = source """
            package org.gradle.test;

            import org.gradle.api.provider.Property;
            import org.gradle.internal.instrumentation.api.annotations.UpgradedProperty;

            public abstract class Task {
                @UpgradedProperty
                public abstract Property<Integer> getMaxErrors();
            }
        """

        when:
        Compilation compilation = compile(givenSource)

        then:
        assertThat(compilation).succeededWithoutWarnings()
        assertThat(compilation).generatedSourceFile("${GENERATED_CLASSES_PACKAGE_NAME}.Task_Adapter")
    }

    def "should fail if @UpgradedProperty is not a simple getter"() {
        given:
        def givenSource = source """
            package org.gradle.test;

            import org.gradle.api.provider.Property;
            import org.gradle.internal.instrumentation.api.annotations.UpgradedProperty;

            public abstract class Task {
                @UpgradedProperty
                public abstract Property<Integer> getMaxErrors(String arg0);
            }
        """

        when:
        Compilation compilation = compile(givenSource)

        then:
        assertThat(compilation).failed()
        assertThat(compilation).hadErrorContaining("Method 'org.gradle.test.Task.getMaxErrors(java.lang.String)' annotated with @UpgradedProperty should be a simple getter: name should start with 'get' and method should not have any parameters.")
    }

    def "should generate interceptor for upgraded property with original accessors with different names"() {
        given:
        def givenSource = source"""
            package org.gradle.test;

            import org.gradle.api.provider.*;
            import org.gradle.api.file.*;
            import org.gradle.internal.instrumentation.api.annotations.*;
            import org.gradle.internal.instrumentation.api.annotations.UpgradedAccessor.AccessorType;
            import java.io.File;

            public abstract class Task {
                @UpgradedProperty(originalAccessors = {
                    @UpgradedAccessor(value = AccessorType.GETTER, methodName = "getDestinationDir"),
                    @UpgradedAccessor(value = AccessorType.SETTER, methodName = "setDestinationDir"),
                    @UpgradedAccessor(value = AccessorType.SETTER, methodName = "destinationDir", originalType = File.class)
                })
                public abstract DirectoryProperty getDestinationDirectory();
            }
        """

        when:
        Compilation compilation = compile(givenSource)

        then:
        def generatedClass = source """
            package $GENERATED_CLASSES_PACKAGE_NAME;
<<<<<<< HEAD
            @SuppressWarnings({"NotJavadoc", "UnusedMethod", "UnusedVariable"})
            public class InterceptorDeclaration_PropertyUpgradesJvmBytecode_TestProject implements JvmBytecodeCallInterceptor, org.gradle.internal.instrumentation.api.types.BytecodeInterceptor.BytecodeUpgradeInterceptor {
=======

            @Generated
            public class InterceptorDeclaration_PropertyUpgradesJvmBytecode_TestProject extends MethodVisitorScope implements JvmBytecodeCallInterceptor, org.gradle.internal.instrumentation.api.types.BytecodeInterceptor.BytecodeUpgradeInterceptor {
>>>>>>> 5c8eec35
                @Override
                public boolean visitMethodInsn(String className, int opcode, String owner, String name,
                                               String descriptor, boolean isInterface, Supplier<MethodNode> readMethodNode) {
                    if (metadata.isInstanceOf(owner, "org/gradle/test/Task")) {
                        if (name.equals("getDestinationDir") && descriptor.equals("()Ljava/io/File;") && (opcode == Opcodes.INVOKEVIRTUAL || opcode == Opcodes.INVOKEINTERFACE)) {
                            mv._INVOKESTATIC(TASK__ADAPTER_TYPE, "access_get_getDestinationDir", "(Lorg/gradle/test/Task;)Ljava/io/File;");
                            return true;
                        }
                        if (name.equals("setDestinationDir") && descriptor.equals("(Ljava/io/File;)V") && (opcode == Opcodes.INVOKEVIRTUAL || opcode == Opcodes.INVOKEINTERFACE)) {
                            mv._INVOKESTATIC(TASK__ADAPTER_TYPE, "access_set_setDestinationDir", "(Lorg/gradle/test/Task;Ljava/io/File;)V");
                            return true;
                        }
                        if (name.equals("destinationDir") && descriptor.equals("(Ljava/io/File;)V") && (opcode == Opcodes.INVOKEVIRTUAL || opcode == Opcodes.INVOKEINTERFACE)) {
                            mv._INVOKESTATIC(TASK__ADAPTER_TYPE, "access_set_destinationDir", "(Lorg/gradle/test/Task;Ljava/io/File;)V");
                            return true;
                        }
                    }
                    return false;
                }
            }
        """
        assertThat(compilation).succeededWithoutWarnings()
        assertThat(compilation)
            .generatedSourceFile(fqName(generatedClass))
            .containsElementsIn(generatedClass)
    }

    private static String getDefaultDeprecation(String className, String propertyName) {
        return "DeprecationLogger.deprecateProperty(" + className + ".class, \"" + propertyName + "\")\n" +
            ".withContext(\"Property was automatically upgraded to the lazy version.\")\n" +
            ".startingWithGradle9(\"Property is replaced with lazy version.\")\n" +
            ".undocumented()\n" +
            ".nagUser();";
    }
}<|MERGE_RESOLUTION|>--- conflicted
+++ resolved
@@ -98,14 +98,9 @@
         then:
         def generatedClass = source """
             package $GENERATED_CLASSES_PACKAGE_NAME;
-<<<<<<< HEAD
-            @SuppressWarnings({"NotJavadoc", "UnusedMethod", "UnusedVariable"})
+
+            @Generated
             public class InterceptorDeclaration_PropertyUpgradesJvmBytecode_TestProject implements JvmBytecodeCallInterceptor, org.gradle.internal.instrumentation.api.types.BytecodeInterceptor.BytecodeUpgradeInterceptor {
-=======
-
-            @Generated
-            public class InterceptorDeclaration_PropertyUpgradesJvmBytecode_TestProject extends MethodVisitorScope implements JvmBytecodeCallInterceptor, org.gradle.internal.instrumentation.api.types.BytecodeInterceptor.BytecodeUpgradeInterceptor {
->>>>>>> 5c8eec35
                 @Override
                 public boolean visitMethodInsn(String className, int opcode, String owner, String name,
                                                String descriptor, boolean isInterface, Supplier<MethodNode> readMethodNode) {
@@ -236,14 +231,9 @@
         then:
         def generatedClass = source """
             package $GENERATED_CLASSES_PACKAGE_NAME;
-<<<<<<< HEAD
-            @SuppressWarnings({"NotJavadoc", "UnusedMethod", "UnusedVariable"})
+
+            @Generated
             public class InterceptorDeclaration_PropertyUpgradesJvmBytecode_TestProject implements JvmBytecodeCallInterceptor, org.gradle.internal.instrumentation.api.types.BytecodeInterceptor.BytecodeUpgradeInterceptor {
-=======
-
-            @Generated
-            public class InterceptorDeclaration_PropertyUpgradesJvmBytecode_TestProject extends MethodVisitorScope implements JvmBytecodeCallInterceptor, org.gradle.internal.instrumentation.api.types.BytecodeInterceptor.BytecodeUpgradeInterceptor {
->>>>>>> 5c8eec35
                 @Override
                 public boolean visitMethodInsn(String className, int opcode, String owner, String name,
                                                String descriptor, boolean isInterface, Supplier<MethodNode> readMethodNode) {
@@ -338,14 +328,9 @@
         then:
         def generatedClass = source """
             package $GENERATED_CLASSES_PACKAGE_NAME;
-<<<<<<< HEAD
-            @SuppressWarnings({"NotJavadoc", "UnusedMethod", "UnusedVariable"})
+
+            @Generated
             public class InterceptorDeclaration_PropertyUpgradesJvmBytecode_TestProject implements JvmBytecodeCallInterceptor, org.gradle.internal.instrumentation.api.types.BytecodeInterceptor.BytecodeUpgradeInterceptor {
-=======
-
-            @Generated
-            public class InterceptorDeclaration_PropertyUpgradesJvmBytecode_TestProject extends MethodVisitorScope implements JvmBytecodeCallInterceptor, org.gradle.internal.instrumentation.api.types.BytecodeInterceptor.BytecodeUpgradeInterceptor {
->>>>>>> 5c8eec35
                 @Override
                 public boolean visitMethodInsn(String className, int opcode, String owner, String name,
                                                String descriptor, boolean isInterface, Supplier<MethodNode> readMethodNode) {
